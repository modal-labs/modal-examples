# ---
# deploy: true
# cmd: ["modal", "serve", "09_job_queues/doc_ocr_webapp.py"]
# ---

# # Document OCR web app

# This tutorial shows you how to use Modal to deploy a fully serverless
# [React](https://reactjs.org/) + [FastAPI](https://fastapi.tiangolo.com/) application.
# We're going to build a simple "Receipt Parser" web app that submits OCR transcription
# tasks to a separate Modal app defined in the [Job Queue tutorial](https://modal.com/docs/examples/doc_ocr_jobs),
# polls until the task is completed, and displays
# the results. Try it out for yourself
# [here](https://modal-labs-examples--example-doc-ocr-webapp-wrapper.modal.run/).

# ![receipt parser frontend](./receipt_parser_frontend.jpg)

# ## Basic setup

# Let's get the imports out of the way and define a [`App`](https://modal.com/docs/reference/modal.App).

from pathlib import Path

import fastapi
import fastapi.staticfiles
import modal

app = modal.App("example-doc-ocr-webapp")

# Modal works with any [ASGI](https://modal.com/docs/guide/webhooks#serving-asgi-and-wsgi-apps) or
# [WSGI](https://modal.com/docs/guide/webhooks#wsgi) web framework. Here, we choose to use [FastAPI](https://fastapi.tiangolo.com/).

web_app = fastapi.FastAPI()

# ## Define endpoints

# We need two endpoints: one to accept an image and submit it to the Modal job queue,
# and another to poll for the results of the job.

# In `parse`, we're going to submit tasks to the function defined in the [Job
# Queue tutorial](https://modal.com/docs/examples/doc_ocr_jobs), so we import it first using
# [`Function.lookup`](https://modal.com/docs/reference/modal.Function#lookup).

# We call [`.spawn()`](https://modal.com/docs/reference/modal.Function#spawn) on the function handle
# we imported above to kick off our function without blocking on the results. `spawn` returns
# a unique ID for the function call, which we then use
# to poll for its result.


@web_app.post("/parse")
async def parse(request: fastapi.Request):
    parse_receipt = modal.Function.lookup(
        "example-doc-ocr-jobs", "parse_receipt"
    )

    form = await request.form()
    receipt = await form["receipt"].read()  # type: ignore
    call = parse_receipt.spawn(receipt)
    return {"call_id": call.object_id}


# `/result` uses the provided `call_id` to instantiate a `modal.FunctionCall` object, and attempt
# to get its result. If the call hasn't finished yet, we return a `202` status code, which indicates
# that the server is still working on the job.


@web_app.get("/result/{call_id}")
async def poll_results(call_id: str):
    function_call = modal.functions.FunctionCall.from_id(call_id)
    try:
        result = function_call.get(timeout=0)
    except TimeoutError:
        return fastapi.responses.JSONResponse(content="", status_code=202)

    return result


# Specify a container image containing the version of fastapi we want to use to serve
# our web app
fast_api_image = modal.Image.debian_slim().pip_install(
    "fastapi[standard]==0.115.4"
)

# Finally, we add the static files for our front-end. We've made [a simple React
# app](https://github.com/modal-labs/modal-examples/tree/main/09_job_queues/doc_ocr_frontend)
# that hits the two endpoints defined above. To package these files with our app, we use
# add_local_dir with the local directory of the assets, and specify that we want them
# in the `/assets` directory inside our container (the `remote_path`). Then, we instruct FastAPI to [serve
# this static file directory](https://fastapi.tiangolo.com/tutorial/static-files/) at our root path.

local_assets_path = Path(__file__).parent / "doc_ocr_frontend"
ocr_app_image = fast_api_image.add_local_dir(
    local_assets_path, remote_path="/assets"
)


<<<<<<< HEAD
@app.function(image=ocr_app_image)
=======
@app.function(
    image=modal.Image.debian_slim(python_version="3.12").pip_install(
        "fastapi[standard]==0.115.4"
    ),
    mounts=[modal.Mount.from_local_dir(assets_path, remote_path="/assets")],
)
>>>>>>> 90f07234
@modal.asgi_app()
def wrapper():
    web_app.mount(
        "/", fastapi.staticfiles.StaticFiles(directory="/assets", html=True)
    )
    return web_app


# ## Running

# While developing, you can run this as an ephemeral app by executing the command

# ```shell
# modal serve doc_ocr_webapp.py
# ```

# Modal watches all the mounted files and updates the app if anything changes.
# See [these docs](https://modal.com/docs/guide/webhooks#developing-with-modal-serve)
# for more details.

# ## Deploy

# To deploy your application, run

# ```shell
# modal deploy doc_ocr_webapp.py
# ```

# That's all!

# If successful, this will print a URL for your app that you can navigate to in
# your browser 🎉 .

# ![receipt parser processed](./receipt_parser_frontend_2.jpg)<|MERGE_RESOLUTION|>--- conflicted
+++ resolved
@@ -77,7 +77,7 @@
 
 # Specify a container image containing the version of fastapi we want to use to serve
 # our web app
-fast_api_image = modal.Image.debian_slim().pip_install(
+fast_api_image = modal.Image.debian_slim(python_version="3.12").pip_install(
     "fastapi[standard]==0.115.4"
 )
 
@@ -94,16 +94,7 @@
 )
 
 
-<<<<<<< HEAD
 @app.function(image=ocr_app_image)
-=======
-@app.function(
-    image=modal.Image.debian_slim(python_version="3.12").pip_install(
-        "fastapi[standard]==0.115.4"
-    ),
-    mounts=[modal.Mount.from_local_dir(assets_path, remote_path="/assets")],
-)
->>>>>>> 90f07234
 @modal.asgi_app()
 def wrapper():
     web_app.mount(
