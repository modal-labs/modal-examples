# ---
# args: ["--message", "what's up?"]
# ---
"""Single-page application that lets you talk to a transformer chatbot.

This is a complex example demonstrating an end-to-end web application backed by
serverless web handlers and GPUs. The user visits a single-page application,
written using Solid.js. This interface makes API requests that are handled by a
Modal function running on the GPU.

The weights of the model are cached in a shared volume, so they don't need to be
downloaded again as long as the app is running.

Chat history tensors are saved in a `modal.Dict` distributed dictionary.
"""

import uuid
from pathlib import Path
from typing import Optional, Tuple

import fastapi
from fastapi.responses import JSONResponse
from fastapi.staticfiles import StaticFiles

import modal

assets_path = Path(__file__).parent / "chatbot_spa"
stub = modal.Stub("example-web-spa")

stub.cache = modal.SharedVolume()
stub.chat_histories = modal.Dict()

gpu_image = modal.Image.debian_slim()
gpu_image = gpu_image.pip_install("torch", find_links="https://download.pytorch.org/whl/cu116")
gpu_image = gpu_image.pip_install("transformers")
stub.gpu_image = gpu_image

if stub.is_inside(stub.gpu_image):
    import torch
    from transformers import AutoModelForCausalLM, AutoTokenizer

    tokenizer = AutoTokenizer.from_pretrained("microsoft/DialoGPT-large", cache_dir="/cache")
    model = AutoModelForCausalLM.from_pretrained("microsoft/DialoGPT-large", cache_dir="/cache")


@stub.asgi(mounts=[modal.Mount("/assets", local_dir=assets_path)])
def transformer():
    app = fastapi.FastAPI()

    @app.post("/chat")
    def chat(body: dict = fastapi.Body(...)):
        message = body["message"]
        chat_id = body.get("id")
        id, response = generate_response.call(message, chat_id)
        return JSONResponse({"id": id, "response": response})

    app.mount("/", StaticFiles(directory="/assets", html=True))
    return app


@stub.function(gpu="any", image=stub.gpu_image, shared_volumes={"/cache": stub.cache})
def generate_response(message: str, id: Optional[str] = None) -> Tuple[str, str]:
    chat_histories = modal.container_app.chat_histories  # Load the queue object.

    new_input_ids = tokenizer.encode(message + tokenizer.eos_token, return_tensors="pt")
    if id is not None:
        chat_history = chat_histories[id]
        bot_input_ids = torch.cat([chat_history, new_input_ids], dim=-1)
    else:
        id = str(uuid.uuid4())
        bot_input_ids = new_input_ids

    chat_history = model.generate(bot_input_ids, max_length=1250, pad_token_id=tokenizer.eos_token_id)
    response = tokenizer.decode(chat_history[:, bot_input_ids.shape[-1] :][0], skip_special_tokens=True)

    chat_histories[id] = chat_history
<<<<<<< HEAD
    return id, response


# Test a single response: `modal run chatbot_spa::stub.test_response --message="what's up?"`
@stub.local_entrypoint
def test_response(message: str):
    _, response = generate_response.call(message, None)
    print(response)


# Run this as a temporary web app using:
# `modal serve chatbot_spa.py`
# Or deploy it using
# `modal deploy chatbot_spa.py`
=======
    return id, response
>>>>>>> 6a6cfa64
<|MERGE_RESOLUTION|>--- conflicted
+++ resolved
@@ -1,4 +1,5 @@
 # ---
+# cmd: ["modal", "run", "07_webhooks.chatbot_spa::stub.generate_response"]
 # args: ["--message", "what's up?"]
 # ---
 """Single-page application that lets you talk to a transformer chatbot.
@@ -74,21 +75,4 @@
     response = tokenizer.decode(chat_history[:, bot_input_ids.shape[-1] :][0], skip_special_tokens=True)
 
     chat_histories[id] = chat_history
-<<<<<<< HEAD
-    return id, response
-
-
-# Test a single response: `modal run chatbot_spa::stub.test_response --message="what's up?"`
-@stub.local_entrypoint
-def test_response(message: str):
-    _, response = generate_response.call(message, None)
-    print(response)
-
-
-# Run this as a temporary web app using:
-# `modal serve chatbot_spa.py`
-# Or deploy it using
-# `modal deploy chatbot_spa.py`
-=======
-    return id, response
->>>>>>> 6a6cfa64
+    return id, response