# ---
# deploy: true
# ---

# # Build your own data warehouse with DuckDB, DBT, and Modal

# This example contains a minimal but capable [data warehouse](https://en.wikipedia.org/wiki/Data_warehouse).
# It's comprised of the following:

# - [DuckDB](https://duckdb.org) as the warehouse's [OLAP](https://en.wikipedia.org/wiki/Online_analytical_processing) database engine

# - [AWS S3](https://aws.amazon.com/s3/) as the data storage provider

# - [DBT](https://docs.getdbt.com/docs/introduction) as the data transformation tool

# Meet your new serverless cloud data warehouse, powered by Modal!

# ## Configure Modal, S3, and DBT

# The only thing in the source code that you must update is the S3 bucket name.
# AWS S3 bucket names are globally unique, and the one in this source is used by us to host this example.

# Update the `BUCKET_NAME` variable below and also any references to the original value
# within `sample_proj_duckdb_s3/models/`. The AWS IAM policy below also includes the bucket
# name and that must be updated.

from pathlib import Path

import modal

BUCKET_NAME = "modal-example-dbt-duckdb-s3"
LOCAL_DBT_PROJECT = (  # local path
    Path(__file__).parent / "sample_proj_duckdb_s3"
)
PROJ_PATH = "/root/dbt"  # remote paths
PROFILES_PATH = "/root/dbt_profile"
TARGET_PATH = "/root/target"

# Most of the DBT code and configuration is taken directly from the classic
# [Jaffle Shop](https://github.com/dbt-labs/jaffle_shop) demo and modified to support
# using `dbt-duckdb` with an S3 bucket.
#
# The DBT `profiles.yml` configuration is taken from
# [the `dbt-duckdb` docs](https://github.com/jwills/dbt-duckdb#configuring-your-profile).


# We also define the environment our application will run in --
# a container image, as in Docker.
# See [this guide](https://modal.com/docs/guide/custom-container) for details.

dbt_image = (  # start from a slim Linux image
    modal.Image.debian_slim(python_version="3.11")
    .pip_install(  # install python packages
        "boto3~=1.34",  # aws client sdk
        "dbt-duckdb~=1.8.1",  # dbt and duckdb and a connector
        "pandas~=2.2.2",  # dataframes
        "pyarrow~=16.1.0",  # columnar data lib
        "fastapi[standard]~=0.115.4",  # web app
    )
    .env(  # configure DBT environment variables
        {
            "DBT_PROJECT_DIR": PROJ_PATH,
            "DBT_PROFILES_DIR": PROFILES_PATH,
            "DBT_TARGET_PATH": TARGET_PATH,
        }
    )
    # Here we add all local code and configuration into the Modal Image
    # so that it will be available when we run DBT on Modal.
    .add_local_dir(LOCAL_DBT_PROJECT, remote_path=PROJ_PATH)
    .add_local_file(
        local_path=LOCAL_DBT_PROJECT / "profiles.yml",
        remote_path=f"{PROFILES_PATH}/profiles.yml",
    )
)

app = modal.App(name="example-dbt-duckdb-s3", image=dbt_image)
<<<<<<< HEAD
=======

# Most of the DBT code and configuration is taken directly from the classic
# [Jaffle Shop](https://github.com/dbt-labs/jaffle_shop) demo and modified to support
# using `dbt-duckdb` with an S3 bucket.

# The DBT `profiles.yml` configuration is taken from
# [the `dbt-duckdb` docs](https://github.com/jwills/dbt-duckdb#configuring-your-profile).

# Here we mount all this local code and configuration into the Modal Function
# so that it will be available when we run DBT on Modal.

dbt_project = modal.Mount.from_local_dir(
    LOCAL_DBT_PROJECT, remote_path=PROJ_PATH
)
dbt_profiles = modal.Mount.from_local_file(
    local_path=LOCAL_DBT_PROJECT / "profiles.yml",
    remote_path=Path(PROFILES_PATH, "profiles.yml"),
)
>>>>>>> 90f07234
dbt_target = modal.Volume.from_name("dbt-target-vol", create_if_missing=True)

# We'll also need to authenticate with AWS to store data in S3.

s3_secret = modal.Secret.from_name(
    "modal-examples-aws-user",
    required_keys=["AWS_ACCESS_KEY_ID", "AWS_SECRET_ACCESS_KEY", "AWS_REGION"],
)

# Create this Secret using the "AWS" template from the [Secrets dashboard](https://modal.com/secrets).
# Below we will use the provided credentials in a Modal Function to create an S3 bucket and
# populate it with `.parquet` data, so be sure to provide credentials for a user
# with permission to create S3 buckets and read & write data from them.

# The policy required for this example is the following.
# Not that you *must* update the bucket name listed in the policy to your
# own bucket name.

# ```json
# {
#     "Statement": [
#         {
#             "Action": "s3:*",
#             "Effect": "Allow",
#             "Resource": [
#                 "arn:aws:s3:::modal-example-dbt-duckdb-s3/*",
#                 "arn:aws:s3:::modal-example-dbt-duckdb-s3"
#             ],
#             "Sid": "duckdbs3access"
#         }
#     ],
#     "Version": "2012-10-17"
# }
# ```

# ## Upload seed data

# In order to provide source data for DBT to ingest and transform,
# we have the below `create_source_data` function which creates an AWS S3 bucket and
# populates it with Parquet files based off the CSV data in the `seeds/` directory.

# You can kick it off by running this script on Modal:

# ```bash
# modal run dbt_duckdb.py
# ```

# This script also runs the full data warehouse setup, and the whole process takes a minute or two.
# We'll walk through the rest of the steps below. See the `app.local_entrypoint`
# below for details.

# Note that this is not the typical way that `seeds/` data is used, but it's useful for this
# demonstration. See [the DBT docs](https://docs.getdbt.com/docs/build/seeds) for more info.


@app.function(
    secrets=[s3_secret],
)
def create_source_data():
    import boto3
    import pandas as pd
    from botocore.exceptions import ClientError

    s3_client = boto3.client("s3")
    s3_client.create_bucket(Bucket=BUCKET_NAME)

    for seed_csv_path in Path(PROJ_PATH, "seeds").glob("*.csv"):
        print(f"Found seed file {seed_csv_path}")
        name = seed_csv_path.stem
        parquet_filename = f"{name}.parquet"
        object_key = f"sources/{parquet_filename}"
        try:
            s3_client.head_object(Bucket=BUCKET_NAME, Key=object_key)
            print(
                f"File '{object_key}' already exists in bucket '{BUCKET_NAME}'. Skipping."
            )
        except ClientError:
            df = pd.read_csv(seed_csv_path)
            df.to_parquet(parquet_filename)
            print(f"Uploading '{object_key}' to S3 bucket '{BUCKET_NAME}'")
            s3_client.upload_file(parquet_filename, BUCKET_NAME, object_key)
            print(f"File '{object_key}' uploaded successfully.")


# ## Run DBT on the cloud with Modal

# Modal makes it easy to run Python code in the cloud.
# And DBT is a Python tool, so it's easy to run DBT with Modal:
# below, we import the `dbt` library's `dbtRunner` to pass commands from our
# Python code, running on Modal, the same way we'd pass commands on a command line.
<<<<<<< HEAD
#
# Note that this Modal Function has access to our AWS S3 Secret,
# the local files associated with our DBT project and profiles,
=======

# Note that this Modal Function has access to our AWS Secret,
# the `mount`ed local files with our DBT project and profiles,
>>>>>>> 90f07234
# and a remote Modal Volume that acts as a distributed file system.


@app.function(
    secrets=[s3_secret],
    volumes={TARGET_PATH: dbt_target},
)
def run(command: str) -> None:
    from dbt.cli.main import dbtRunner

    res = dbtRunner().invoke(command.split(" "))
    if res.exception:
        print(res.exception)


# You can run this Modal Function from the command line with

# `modal run dbt_duckdb.py::run --command run`

# A successful run will log something like the following:

# ```
# 03:41:04  Running with dbt=1.5.0
# 03:41:05  Found 5 models, 8 tests, 0 snapshots, 0 analyses, 313 macros, 0 operations, 3 seed files, 3 sources, 0 exposures, 0 metrics, 0 groups
# 03:41:05
# 03:41:06  Concurrency: 1 threads (target='modal')
# 03:41:06
# 03:41:06  1 of 5 START sql table model main.stg_customers ................................ [RUN]
# 03:41:06  1 of 5 OK created sql table model main.stg_customers ........................... [OK in 0.45s]
# 03:41:06  2 of 5 START sql table model main.stg_orders ................................... [RUN]
# 03:41:06  2 of 5 OK created sql table model main.stg_orders .............................. [OK in 0.34s]
# 03:41:06  3 of 5 START sql table model main.stg_payments ................................. [RUN]
# 03:41:07  3 of 5 OK created sql table model main.stg_payments ............................ [OK in 0.36s]
# 03:41:07  4 of 5 START sql external model main.customers ................................. [RUN]
# 03:41:07  4 of 5 OK created sql external model main.customers ............................ [OK in 0.72s]
# 03:41:07  5 of 5 START sql table model main.orders ....................................... [RUN]
# 03:41:08  5 of 5 OK created sql table model main.orders .................................. [OK in 0.22s]
# 03:41:08
# 03:41:08  Finished running 4 table models, 1 external model in 0 hours 0 minutes and 3.15 seconds (3.15s).
# 03:41:08  Completed successfully
# 03:41:08
# 03:41:08  Done. PASS=5 WARN=0 ERROR=0 SKIP=0 TOTAL=5
# ```

# Look for the `'materialized='external'` DBT config in the SQL templates
# to see how `dbt-duckdb` is able to write back the transformed data to AWS S3!

# After running the `run` command and seeing it succeed, check what's contained
# under the bucket's `out/` key prefix. You'll see that DBT has run the transformations
# defined in `sample_proj_duckdb_s3/models/` and produced output `.parquet` files.

# ## Serve fresh data documentation with FastAPI and Modal

# DBT also automatically generates [rich, interactive data docs](https://docs.getdbt.com/docs/collaborate/explore-projects).
# You can serve these docs on Modal.
# Just define a simple [FastAPI](https://fastapi.tiangolo.com/) app:


@app.function(volumes={TARGET_PATH: dbt_target}, allow_concurrent_inputs=100)
@modal.asgi_app()  # wrap a function that returns a FastAPI app in this decorator to host on Modal
def serve_dbt_docs():
    import fastapi
    from fastapi.staticfiles import StaticFiles

    web_app = fastapi.FastAPI()
    web_app.mount(
        "/",
        StaticFiles(  # dbt docs are automatically generated and sitting in the Volume
            directory=TARGET_PATH, html=True
        ),
        name="static",
    )

    return web_app


# And deploy that app to Modal with

# ```bash
# modal deploy dbt_duckdb.py
# # ...
# # Created web function serve_dbt_docs => <output-url>
# ```

# If you navigate to the output URL, you should see something like
# [![example dbt docs](./dbt_docs.png)](https://modal-labs-examples--example-dbt-duckdb-s3-serve-dbt-docs.modal.run)

# You can also check out our instance of the docs [here](https://modal-labs-examples--example-dbt-duckdb-s3-serve-dbt-docs.modal.run).
# The app will be served "serverlessly" -- it will automatically scale up or down
# during periods of increased or decreased usage, and you won't be charged at all
# when it has scaled to zero.


# ## Schedule daily updates

# The following `daily_build` function [runs on a schedule](https://modal.com/docs/guide/cron)
# to keep the DuckDB data warehouse up-to-date. It is also deployed by the same `modal deploy` command for the docs app.

# The source data for this warehouse is static,
# so the daily executions don't really "update" anything, just re-build. But this example could be extended
# to have sources which continually provide new data across time.
# It will also generate the DBT docs daily to keep them fresh.


@app.function(
    schedule=modal.Period(days=1),
    secrets=[s3_secret],
    volumes={TARGET_PATH: dbt_target},
)
def daily_build() -> None:
    run.remote("build")
    run.remote("docs generate")


@app.local_entrypoint()
def main():
    create_source_data.remote()
    run.remote("run")
    daily_build.remote()<|MERGE_RESOLUTION|>--- conflicted
+++ resolved
@@ -35,14 +35,12 @@
 PROJ_PATH = "/root/dbt"  # remote paths
 PROFILES_PATH = "/root/dbt_profile"
 TARGET_PATH = "/root/target"
-
 # Most of the DBT code and configuration is taken directly from the classic
 # [Jaffle Shop](https://github.com/dbt-labs/jaffle_shop) demo and modified to support
 # using `dbt-duckdb` with an S3 bucket.
-#
+
 # The DBT `profiles.yml` configuration is taken from
 # [the `dbt-duckdb` docs](https://github.com/jwills/dbt-duckdb#configuring-your-profile).
-
 
 # We also define the environment our application will run in --
 # a container image, as in Docker.
@@ -68,33 +66,13 @@
     # so that it will be available when we run DBT on Modal.
     .add_local_dir(LOCAL_DBT_PROJECT, remote_path=PROJ_PATH)
     .add_local_file(
-        local_path=LOCAL_DBT_PROJECT / "profiles.yml",
+        LOCAL_DBT_PROJECT / "profiles.yml",
         remote_path=f"{PROFILES_PATH}/profiles.yml",
-    )
+    ),
 )
 
 app = modal.App(name="example-dbt-duckdb-s3", image=dbt_image)
-<<<<<<< HEAD
-=======
-
-# Most of the DBT code and configuration is taken directly from the classic
-# [Jaffle Shop](https://github.com/dbt-labs/jaffle_shop) demo and modified to support
-# using `dbt-duckdb` with an S3 bucket.
-
-# The DBT `profiles.yml` configuration is taken from
-# [the `dbt-duckdb` docs](https://github.com/jwills/dbt-duckdb#configuring-your-profile).
-
-# Here we mount all this local code and configuration into the Modal Function
-# so that it will be available when we run DBT on Modal.
-
-dbt_project = modal.Mount.from_local_dir(
-    LOCAL_DBT_PROJECT, remote_path=PROJ_PATH
-)
-dbt_profiles = modal.Mount.from_local_file(
-    local_path=LOCAL_DBT_PROJECT / "profiles.yml",
-    remote_path=Path(PROFILES_PATH, "profiles.yml"),
-)
->>>>>>> 90f07234
+
 dbt_target = modal.Volume.from_name("dbt-target-vol", create_if_missing=True)
 
 # We'll also need to authenticate with AWS to store data in S3.
@@ -185,15 +163,9 @@
 # And DBT is a Python tool, so it's easy to run DBT with Modal:
 # below, we import the `dbt` library's `dbtRunner` to pass commands from our
 # Python code, running on Modal, the same way we'd pass commands on a command line.
-<<<<<<< HEAD
 #
 # Note that this Modal Function has access to our AWS S3 Secret,
 # the local files associated with our DBT project and profiles,
-=======
-
-# Note that this Modal Function has access to our AWS Secret,
-# the `mount`ed local files with our DBT project and profiles,
->>>>>>> 90f07234
 # and a remote Modal Volume that acts as a distributed file system.
 
 
