--- conflicted
+++ resolved
@@ -40,11 +40,7 @@
 
       - name: Install client
         run: |
-<<<<<<< HEAD
-          uv pip install --system --force-reinstall --pre modal
-=======
           uv pip install --system modal --force-reinstall --pre modal
->>>>>>> f50267d6
 
       - name: Install node
         uses: actions/setup-node@cdca7365b2dadb8aad0a33bc7601856ffabcc48e # v4
