--- conflicted
+++ resolved
@@ -6,18 +6,7 @@
 
 # # Create a Chatterbox TTS API on Modal
 
-<<<<<<< HEAD
 # This example demonstrates how to deploy a text-to-speech (TTS) API using the open source model Chatterbox Turbo on Modal.
-=======
-# This example demonstrates how to deploy a text-to-speech (TTS) API using the open source model, Chatterbox Turbo, on Modal.
-
-# Chatterbox Turbo is a state-of-the-art TTS model that can generate natural, expressive speech that rivals proprietary models.
-# Prompts can include paralinguistic tags like `[chuckle]`, `[sigh]`, and `[gasp]`. Chatterobx also support voice cloning by passing
-# a short (about 10 seconds) audio prompt of the target voice.
-#
-# Check out[Resemble AI's website](https://www.resemble.ai/) or
-# the [Chatterbox Github](https://github.com/resemble-ai/chatterbox) repo for more details.
->>>>>>> bfae1e35
 
 # Chatterbox Turbo is a state-of-the-art TTS model that can generate natural, expressive speech that rivals proprietary models.
 # Prompts can include paralinguistic tags like `[chuckle]`, `[sigh]`, and `[gasp]`. Chatterbox also support voice cloning by passing
@@ -28,12 +17,7 @@
 
 # ## Setup
 
-<<<<<<< HEAD
 # Import `modal`, the only required local dependency.
-=======
-import io
-from pathlib import Path
->>>>>>> bfae1e35
 
 import modal
 
@@ -44,7 +28,6 @@
 # - `fastapi`: Web framework for creating the API endpoint
 # - "peft": Required for properly loading the model
 
-<<<<<<< HEAD
 image = modal.Image.debian_slim(python_version="3.10").uv_pip_install(
     "chatterbox-tts==0.1.6",
     "fastapi[standard]==0.124.4",
@@ -63,17 +46,6 @@
 VOICE_PROMPTS_DIR = "/chatterbox-tts/prompts"
 
 app = modal.App("example-chatterbox-tts", image=image)
-=======
-PROJECT_DIR = Path(__file__).parent
-
-image = modal.Image.debian_slim(python_version="3.10").uv_pip_install(
-    "chatterbox-tts",
-    "fastapi[standard]",
-    "peft",
-)
-
-app = modal.App("example-chatterbox-turbo", image=image)
->>>>>>> bfae1e35
 
 # Import the required libraries within the image context to ensure they're available
 # when the container runs. This includes audio processing modules and the Chatterbox TTS module itself.
@@ -93,58 +65,27 @@
 # - `scaledown_window=60 * 5`: Keep containers alive for 5 minutes after last request
 # - `@modal.concurrent(max_inputs=10)`: Allow up to 10 concurrent requests per container
 
-<<<<<<< HEAD
 # We'll also need to provide a Hugging Face token using a `modal.Secret` to access the model weights,
 # and attach the `chatterbox-tts-voices` volume to the container.
 
 
-=======
-# We'll also need to provide the Hugging Face token using a `modal.Secret` to access the model weights.
-
-
->>>>>>> bfae1e35
 @app.cls(
     gpu="a10g",
     scaledown_window=60 * 5,
     secrets=[modal.Secret.from_name("hf-token")],
-<<<<<<< HEAD
     volumes={VOICE_PROMPTS_DIR: chatterbox_tts_voices_vol},
-=======
-    min_containers=1,
->>>>>>> bfae1e35
 )
 @modal.concurrent(max_inputs=10)
 class Chatterbox:
     @modal.enter()
     def load(self):
         self.model = ChatterboxTurboTTS.from_pretrained(device="cuda")
+        self.model = ChatterboxTurboTTS.from_pretrained(device="cuda")
 
     @modal.fastapi_endpoint(docs=True, method="POST")
-<<<<<<< HEAD
     def api_endpoint(self, prompt: str):
         # Get the audio bytes from the generate method
         audio_bytes = self.generate.local(prompt)
-=======
-    def generate(self, prompt: str):
-        # Generate audio waveform from the input text
-        wav = self.model.generate(
-            prompt,
-            audio_prompt_path=PROJECT_DIR
-            / "chatterbox-tts-voices"
-            / "prompts"
-            / "Lucy.wav",
-        )
-
-        # Create an in-memory buffer to store the WAV file
-        buffer = io.BytesIO()
-
-        # Save the generated audio to the buffer in WAV format
-        # Uses the model's sample rate and WAV format
-        ta.save(buffer, wav, self.model.sr, format="wav")
-
-        # Reset buffer position to the beginning for reading
-        buffer.seek(0)
->>>>>>> bfae1e35
 
         # Return the audio as a streaming response with appropriate MIME type.
         # This allows for browsers to playback audio directly.
@@ -164,7 +105,6 @@
             + "/Lucy.wav",
         )
 
-<<<<<<< HEAD
         # Convert the waveform to bytes
         buffer = io.BytesIO()
         ta.save(buffer, wav, self.model.sr, format="wav")
@@ -189,9 +129,6 @@
 
 
 # Now deploy the Chatterbox API from this file's directory:
-=======
-# Now deploy the Chatterbox API with from the repo root directory:
->>>>>>> bfae1e35
 #
 # ```shell
 # modal deploy -m 06_gpu_and_ml.text-to-audio.chatterbox_tts
