# ---
# deploy: true
# integration-test: false
# lambda-test: false
# ---
#
# # FastAI model training with Weights & Biases and Gradio
#
# This example trains a vision model to 98-99% accuracy on the CIFAR-10 dataset,
# and then makes this trained model shareable with others using the [Gradio.app](https://gradio.app/)
# web interface framework.
#
# Combining GPU-accelerated Modal Functions, shared volumes for caching, and Modal
# webhooks for the model demo, we have a simple, productive, and cost-effective
# pathway to building and deploying ML in the cloud!
#
# ![Gradio.app image classifer interface](./gradio-image-classify.png)
#
# ## Setting up the dependencies
#
# Our GPU training is done with PyTorch which bundles its CUDA dependencies, so
# we can start with a slim Debian OS image and install a handful of `pip` packages into it.

import dataclasses
import os
import pathlib
import sys
from typing import List, Optional, Tuple

from fastapi import FastAPI

import modal

web_app = FastAPI()
assets_path = pathlib.Path(__file__).parent / "vision_model_training" / "assets"
stub = modal.Stub(name="example-fastai-wandb-gradio-cifar10-demo")
image = modal.Image.debian_slim().pip_install(
    "fastai~=2.7.9",
    "gradio~=3.6",
    "httpx~=0.23.0",
    # When using pip PyTorch is not automatically installed by fastai.
    "torch~=1.12.1",
    "torchvision~=0.13.1",
    "wandb~=0.13.4",
)

# A persistent shared volume will store trained model artefacts across Modal app runs.
# This is crucial as training runs are separate from the Gradio.app we run as a webhook.

volume = modal.SharedVolume().persist("cifar10-training-vol")

FASTAI_HOME = "/fastai_home"
MODEL_CACHE = pathlib.Path(FASTAI_HOME, "models")
USE_GPU = os.environ.get("MODAL_GPU")
MODEL_EXPORT_PATH = pathlib.Path(MODEL_CACHE, "model-exports", "inference.pkl")
os.environ["FASTAI_HOME"] = FASTAI_HOME  # Ensure fastai saves data into persistent volume path.

# ## Config
#
# Training config gets its own dataclass to avoid smattering special/magic values throughout code.


@dataclasses.dataclass
class WandBConfig:
    project: str = "fast-cifar10"
    entity: Optional[str] = None


@dataclasses.dataclass
class Config:
    epochs: int = 10
    img_dims: Tuple[int, int] = (32, 224)
    gpu: str = USE_GPU
    wandb: WandBConfig = WandBConfig()


# ## Get CIFAR-10 dataset
#
# The `fastai` framework famously requires very little code to get things done,
# so our downloading function is very short and simple. The CIFAR-10 dataset is
# also not large, about 150MB, so we don't bother persisting it in a shared volume
# and just download and unpack it to ephemeral disk.


def download_dataset():
    from fastai.data.external import URLs, untar_data

    path = untar_data(URLs.CIFAR)
    print(f"Finished downloading and unpacking CIFAR-10 dataset to {path}.")
    return path


# ## Training a vision model with FastAI.
#
# To address the CIFAR-10 image classification problem, we use the high-level fastAI framework
# to train a Deep Residual Network (https://arxiv.org/pdf/1512.03385.pdf) with 18-layers, called `resnet18`.
#
# We don't train the model from scratch. A transfer learning approach is sufficient to reach 98-99%
# accuracy on the classification task. The main tweak we make is to adjust the image size of the CIFAR-10
# examples to be 224x224, which was the image size the `resnet18` model was originally trained on.
#
# Just to demonstrate the affect of the image upscaling on classification performance, we still train on
# the original size 32x32 images.
#
# ### Tracking with Weights & Biases
#
# ![weights & biases UI](./wandb-ui.png)
#
# Weights & Biases (W&B) is a product that provides out-of-the-box model training observability. With a few
# lines of code and an account, we gain a dashboard will key metrics such as training loss, accuracy, and GPU
# utilization.
#
# If you want to run this example without setting up Weights & Biases, just remove the `secret=modal.Secret(…)`
# line from the Function decorator below; this will disable Weights & Biases functionality.
#
# ### Detaching our training run
#
# Fine-tuning the base ResNet model takes about 30-40 minutes on a GPU. To avoid
# needing to keep our terminal active, we can run training as a 'detached run'.
#
# `MODAL_GPU=any modal run --detach vision_model_training.py::stub.train`
#


@stub.function(
    image=image,
    gpu=USE_GPU,
    shared_volumes={str(MODEL_CACHE): volume},
    secret=modal.Secret.from_name("wandb"),
    timeout=2700,  # 45 minutes
)
def train():
    import wandb
    from fastai.callback.wandb import WandbCallback
    from fastai.data.transforms import parent_label
    from fastai.metrics import accuracy
    from fastai.vision.all import Resize, models, vision_learner
    from fastai.vision.data import (
        CategoryBlock,
        DataBlock,
        ImageBlock,
        TensorCategory,
        get_image_files,
    )

    from modal import container_app

    config: Config = Config()

    print("Downloading dataset")
    dataset_path = download_dataset()

    wandb_enabled = bool(os.environ.get("WANDB_API_KEY"))
    if wandb_enabled:
        wandb.init(id=container_app.app_id, project=config.wandb.project, entity=config.wandb.entity)
        callbacks = WandbCallback()
    else:
        callbacks = None

    for dim in config.img_dims:
        print(f"Training on {dim}x{dim} size images.")
        dblock = DataBlock(
            blocks=(ImageBlock(), CategoryBlock()),
            get_items=get_image_files,
            get_y=parent_label,
            item_tfms=Resize(dim),
        )

        dls = dblock.dataloaders(dataset_path, bs=64)

        learn = vision_learner(dls, models.resnet18, metrics=accuracy, cbs=callbacks).to_fp16()
        learn.fine_tune(config.epochs, freeze_epochs=3)
        learn.save(f"cifar10_{dim}")

        # run on test set
        test_files = get_image_files(dataset_path / "test")
        label = TensorCategory([dls.vocab.o2i[parent_label(f)] for f in test_files])

        test_set = learn.dls.test_dl(test_files)
        pred = learn.get_preds(0, test_set)
        acc = accuracy(pred[0], label).item()
        print(f"{dim}x{dim}, test accuracy={acc}")

    # 🐝 Close wandb run
    if wandb_enabled:
        wandb.finish()

    print("Exporting model for later inference.")
    MODEL_EXPORT_PATH.parent.mkdir(exist_ok=True)
    learn.remove_cbs(WandbCallback)  # Added W&B callback is not compatible with inference.
    learn.export(MODEL_EXPORT_PATH)


# ## Trained model plumbing
#
# To load a trained model into the demo app, we write a small
# amount of harness code that loads the saved model from persistent
# disk once on container start.
#
# The model's predict function accepts an image as bytes or a numpy array.
class ClassifierModel:
    def __enter__(self):
        from fastai.learner import load_learner

        self.model = load_learner(MODEL_EXPORT_PATH)

    @stub.function(
        image=image,
        shared_volumes={str(MODEL_CACHE): volume},
    )
    def predict(self, image) -> str:
        prediction = self.model.predict(image)
        classification = prediction[0]
        return classification


@stub.function(
    image=image,
)
def classify_url(image_url: str) -> None:
    """Utility function for command-line classification runs."""
    import httpx

    r = httpx.get(image_url)
    if r.status_code != 200:
        raise RuntimeError(f"Could not download '{image_url}'")

    classifier = ClassifierModel()
    label = classifier.predict.call(image=r.content)
    print(f"Classification: {label}")


# ## Wrap the trained model in Gradio's web UI
#
# Gradio.app makes it super easy to expose a model's functionality
# in an intuitive web interface.
#
# This model is an image classifier, so we set up an interface that
# accepts an image via drag-and-drop and uses the trained model to
# output a classification label.
#
# Remember, this model was trained on tiny CIFAR-10 images so it's
# going to perform best against similarly simple and scaled-down images.


def create_demo_examples() -> List[str]:
    # NB: Don't download these images to a shared volume as it doesn't play well with Gradio.
    import httpx

    example_imgs = {
        "lion.jpg": "https://i0.wp.com/lioncenter.umn.edu/wp-content/uploads/2018/10/cropped-DSC4884_Lion_Hildur-1.jpg",
        "mouse.jpg": "https://static-s.aa-cdn.net/img/ios/1077591533/18f74754ae55ee78e96e04d14e8bff35?v=1",
        "plane.jpg": "https://x-plane.hu/L-410/img/about/2.png",
        "modal.jpg": "https://pbs.twimg.com/profile_images/1567270019075031040/Hnrebn0M_400x400.jpg",
    }
    available_examples = []
    for dest, url in example_imgs.items():
        filepath = pathlib.Path(dest)
        r = httpx.get(url)
        if r.status_code != 200:
            print(f"Could not download '{url}'", file=sys.stderr)
            continue

        with open(filepath, "wb") as f:
            f.write(r.content)
        available_examples.append(str(filepath))
    return available_examples


@stub.asgi(
    image=image,
    shared_volumes={str(MODEL_CACHE): volume},
    mounts=[modal.Mount("/assets", local_dir=assets_path)],
)
def fastapi_app():
    import gradio as gr
    from gradio.routes import mount_gradio_app

    classifier = ClassifierModel()
    interface = gr.Interface(
        fn=classifier.predict.call,
        inputs=gr.Image(shape=(224, 224)),
        outputs="label",
        examples=create_demo_examples(),
        css="/assets/index.css",
    )
    return mount_gradio_app(
        app=web_app,
        blocks=interface,
        path="/",
    )


<<<<<<< HEAD
@stub.local_entrypoint
def main():
    train.call()


=======
## Running this
#
# To run training as an ephemeral app:
#
# ```shell
# modal run vision_model_training.py::stub.train
# ```
#
# To test the model on an image, run:
#
# ```shell
# modal run vision_model_training.py::stub.classify_url --image-url <url>
# ```
#
# To run the Gradio server, run:
#
# ```shell
# modal serve vision_model_training.py
# ```
#
>>>>>>> 6a6cfa64
# This ML app is already deployed on Modal and you can try it out at https://modal-labs-example-fastai-wandb-gradio-cifar10-demo-fastapi-app.modal.run.<|MERGE_RESOLUTION|>--- conflicted
+++ resolved
@@ -1,4 +1,5 @@
 # ---
+# cmd: ["modal", "run", "vision_model_training.py::stub.train"]
 # deploy: true
 # integration-test: false
 # lambda-test: false
@@ -291,13 +292,6 @@
     )
 
 
-<<<<<<< HEAD
-@stub.local_entrypoint
-def main():
-    train.call()
-
-
-=======
 ## Running this
 #
 # To run training as an ephemeral app:
@@ -318,5 +312,4 @@
 # modal serve vision_model_training.py
 # ```
 #
->>>>>>> 6a6cfa64
 # This ML app is already deployed on Modal and you can try it out at https://modal-labs-example-fastai-wandb-gradio-cifar10-demo-fastapi-app.modal.run.