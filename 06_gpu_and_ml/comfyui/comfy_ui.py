# ---
# lambda-test: false
# ---
#
# # Run ComfyUI
#
# This example shows you how to run a ComfyUI workspace with `modal serve`.
#
# If you're unfamiliar with how ComfyUI works we recommend going through Scott Detweiler's
# [tutorials on Youtube](https://www.youtube.com/watch?v=AbB33AxrcZo).
#
# ![example comfyui workspace](./comfyui-hero.png)

import pathlib
import subprocess

import modal

# ## Define container image
#
# Fun with ComfyUI begins with pre-trained model checkpoints.
# Add downloadable checkpoint urls to checkpoints.txt e.g. [huggingface.co/dreamlike-art/dreamlike-photoreal-2.0](https://huggingface.co/dreamlike-art/dreamlike-photoreal-2.0).
# The ComfyUI repository has other recommendations listed in this file:
# [notebooks/comfyui_colab.ipynb](https://github.com/comfyanonymous/ComfyUI/blob/master/notebooks/comfyui_colab.ipynb).


def download_checkpoints():
    import httpx
    from tqdm import tqdm

    with open("/checkpoints.txt") as f:
        checkpoints = [line.strip() for line in f.readlines()]

    for url in checkpoints:
        checkpoints_directory = "/root/models/checkpoints"
        local_filename = url.split("/")[-1]
        local_filepath = pathlib.Path(checkpoints_directory, local_filename)
        local_filepath.parent.mkdir(parents=True, exist_ok=True)

        print(f"downloading {url} ...")
        with httpx.stream("GET", url, follow_redirects=True) as stream:
            total = int(stream.headers["Content-Length"])
            with open(local_filepath, "wb") as f, tqdm(
                total=total, unit_scale=True, unit_divisor=1024, unit="B"
            ) as progress:
                num_bytes_downloaded = stream.num_bytes_downloaded
                for data in stream.iter_bytes():
                    f.write(data)
                    progress.update(
                        stream.num_bytes_downloaded - num_bytes_downloaded
                    )
                    num_bytes_downloaded = stream.num_bytes_downloaded


# You can specify ComfyUI plugins to load into the image in `plugins.json`, which is a list of dictionaries with two keys:
# `url` for the github url and an optional `requirements`` for the name of a requirements.txt to pip install (remove this key if there is none for the plugin).
# For recommended plugins, see this list:
# [WASasquatch/comfyui-plugins](https://github.com/WASasquatch/comfyui-plugins).


def download_plugins():
    import json
    import subprocess

    with open("/plugins.json") as f:
        plugins = json.load(f)
        for plugin in plugins:
            url = plugin["url"]
            name = url.split("/")[-1]
            command = f"cd /root/custom_nodes && git clone {url}"
            try:
                subprocess.run(command, shell=True, check=True)
                print(f"Repository {url} cloned successfully")
            except subprocess.CalledProcessError as e:
                print(f"Error cloning repository: {e.stderr}")
            if plugin.get("requirements"):
                pip_command = f"cd /root/custom_nodes/{name} && pip install -r {plugin['requirements']}"
            try:
                subprocess.run(pip_command, shell=True, check=True)
                print(f"Requirements for {url} installed successfully")
            except subprocess.CalledProcessError as e:
                print(f"Error installing requirements: {e.stderr}")


# Pin to a specific commit from https://github.com/comfyanonymous/ComfyUI/commits/master/
# for stability. To update to a later ComfyUI version, change this commit identifier.
comfyui_commit_sha = "a38b9b3ac152fb5679dad03813a93c09e0a4d15e"

image = (
    modal.Image.debian_slim()
    .apt_install("git")
    # Here we place the latest ComfyUI repository code into /root.
    # Because /root is almost empty, but not entirely empty
    # as it contains this comfy_ui.py script, `git clone` won't work.
    # As a workaround we `init` inside the non-empty directory, then `checkout`.
    .run_commands(
        "cd /root && git init .",
        "cd /root && git remote add --fetch origin https://github.com/comfyanonymous/ComfyUI",
        f"cd /root && git checkout {comfyui_commit_sha}",
        "cd /root && pip install xformers!=0.0.18 -r requirements.txt --extra-index-url https://download.pytorch.org/whl/cu121",
        "cd /root && git clone https://github.com/pydn/ComfyUI-to-Python-Extension.git",
        "cd /root/ComfyUI-to-Python-Extension && pip install -r requirements.txt",
    )
    .pip_install(
        "httpx",
        "tqdm",
    )
    .copy_local_file("checkpoints.txt")
    .run_function(download_checkpoints)
    .copy_local_file("plugins.json")
    .run_function(download_plugins)
<<<<<<< HEAD
    .copy_local_file("workflow_api.json", "/root/")
=======
>>>>>>> 9885cb7d
)
stub = modal.Stub(name="example-comfy-ui", image=image)

# ## Start the ComfyUI server
#
# Inside the container, we will run the ComfyUI server and execution queue on port 8188. Then, we
# wrap this function in the `@web_server` decorator to expose the server as a web endpoint.
#
# For ASGI-compatible frameworks, you can also use Modal's `@asgi_app` decorator.


@stub.function(
    gpu="any",
    # Allows 100 concurrent requests per container.
    allow_concurrent_inputs=100,
    # Restrict to 1 container because we want to our ComfyUI session state
    # to be on a single container.
    concurrency_limit=1,
    keep_warm=1,
    timeout=1800,
)
@modal.web_server(8188, startup_timeout=30)
def web():
    cmd = "python main.py --dont-print-server --multi-user --listen --port 8188"
    subprocess.Popen(cmd, shell=True)<|MERGE_RESOLUTION|>--- conflicted
+++ resolved
@@ -109,10 +109,6 @@
     .run_function(download_checkpoints)
     .copy_local_file("plugins.json")
     .run_function(download_plugins)
-<<<<<<< HEAD
-    .copy_local_file("workflow_api.json", "/root/")
-=======
->>>>>>> 9885cb7d
 )
 stub = modal.Stub(name="example-comfy-ui", image=image)
 
