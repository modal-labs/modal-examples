--- conflicted
+++ resolved
@@ -186,18 +186,8 @@
 @app.cls(
     allow_concurrent_inputs=10,
     container_idle_timeout=300,
-<<<<<<< HEAD
-    gpu="A10G"
-=======
     gpu="A10G",
-    mounts=[
-        modal.Mount.from_local_file(
-            Path(__file__).parent / "workflow_api.json",
-            "/root/workflow_api.json",
-        ),
-    ],
     volumes={"/root/comfy/ComfyUI/models": vol},
->>>>>>> e30cff0b
 )
 class ComfyUI:
     @modal.enter()
