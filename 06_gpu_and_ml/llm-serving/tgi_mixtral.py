--- conflicted
+++ resolved
@@ -50,12 +50,9 @@
 
 
 def download_model():
-<<<<<<< HEAD
     # Removed reference to HF_TOKEN
     # os.environ["HUGGING_FACE_HUB_TOKEN"] = os.environ["HF_TOKEN"]
 
-=======
->>>>>>> 0272e99e
     subprocess.run(
         [
             "text-generation-server",
