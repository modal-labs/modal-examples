--- conflicted
+++ resolved
@@ -31,15 +31,10 @@
 app = modal.App("loadtest-vllm-oai", image=image, volumes={remote_path: volume})
 
 workers = 8
-<<<<<<< HEAD
-host = (
-    f"https://{workspace}-{environment}--example-vllm-openai-compatible-serve.modal.run"
-)
 
-=======
 prefix = workspace + (f"-{environment}" if environment else "")
 host = f"https://{prefix}--example-vllm-openai-compatible-serve.modal.run"
->>>>>>> ec7808fb
+
 csv_file = OUT_DIRECTORY / "stats.csv"
 default_args = [
     "-H",
