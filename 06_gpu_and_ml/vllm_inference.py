# # Fast inference with vLLM (Mistral 7B)
#
# In this example, we show how to run basic inference, using [`vLLM`](https://github.com/vllm-project/vllm)
# to take advantage of PagedAttention, which speeds up sequential inferences with optimized key-value caching.
#
# `vLLM` also supports a use case as a FastAPI server which we will explore in a future guide. This example
# walks through setting up an environment that works with `vLLM ` for basic inference.
#
# We are running the [Mistral 7B Instruct](https://huggingface.co/mistralai/Mistral-7B-Instruct-v0.1) model here, which is an instruct fine-tuned version of Mistral's 7B model best fit for conversation.
# You can expect 20 second cold starts and well over 100 tokens/second. The larger the batch of prompts, the higher the throughput.
# For example, with the 60 prompts below, we can produce 19k tokens in 15 seconds, which is around 1.25k tokens/second.
#
# To run
# [any of the other supported models](https://vllm.readthedocs.io/en/latest/models/supported_models.html),
# simply replace the model name in the download step. You may also need to enable `trust_remote_code` for MPT models (see comment below)..
#
# ## Setup
#
# First we import the components we need from `modal`.

import os

from modal import Image, Secret, Stub, method

MODEL_DIR = "/model"


# ## Define a container image
#
# We want to create a Modal image which has the model weights pre-saved to a directory. The benefit of this
# is that the container no longer has to re-download the model from Huggingface - instead, it will take
# advantage of Modal's internal filesystem for faster cold starts.
#
# ### Download the weights
# Make sure you have created a [HuggingFace access token](https://huggingface.co/settings/tokens).
# To access the token in a Modal function, we can create a secret on the [secrets page](https://modal.com/secrets).
# Now the token will be available via the environment variable named `HUGGINGFACE_TOKEN`. Functions that inject this secret will have access to the environment variable.
#
# We can download the model to a particular directory using the HuggingFace utility function `snapshot_download`.
#
# Tip: avoid using global variables in this function. Changes to code outside this function will not be detected and the download step will not re-run.
def download_model_to_folder():
    from huggingface_hub import snapshot_download

    os.makedirs(MODEL_DIR, exist_ok=True)

    snapshot_download(
<<<<<<< HEAD
        BASE_MODEL,
        local_dir="/model",
=======
        "meta-llama/Llama-2-13b-chat-hf",
        local_dir=MODEL_DIR,
>>>>>>> b0f94993
        token=os.environ["HUGGINGFACE_TOKEN"],
    )


<<<<<<< HEAD
MODEL_DIR = "/model"
BASE_MODEL = "mistralai/Mistral-7B-Instruct-v0.1"

=======
>>>>>>> b0f94993
# ### Image definition
# We’ll start from a Dockerhub image recommended by `vLLM`, upgrade the older
# version of `torch` (from 1.14) to a new one specifically built for CUDA 11.8.
# Next, we install `vLLM` from source to get the latest updates. Finally, we’ll
# use run_function to run the function defined above to ensure the weights of
# the model are saved within the container image.
image = (
    Image.from_registry("nvcr.io/nvidia/pytorch:22.12-py3")
    .pip_install(
        "torch==2.0.1+cu118", index_url="https://download.pytorch.org/whl/cu118"
    )
<<<<<<< HEAD
    .apt_install("git")
    # Download latest version of vLLM
    .run_commands(
        "git clone https://github.com/vllm-project/vllm.git",
        "cd vllm && pip install -e .",
=======
    # Pinned to 10/10/2023.
    .pip_install(
        # TODO: Point back upstream once
        # https://github.com/vllm-project/vllm/pull/1239 is merged. We need it
        # when installing from a SHA directly. We also need to install from a
        # SHA directly to pick up https://github.com/vllm-project/vllm/pull/1290,
        # which locks torch==2.0.1 (torch==2.1.0 is built using CUDA 12.1).
        "vllm @ git+https://github.com/modal-labs/vllm.git@eed12117603bcece41d7ac0f10bcf7ece0fde2fc",
        "typing-extensions==4.5.0",  # >=4.6 causes typing issues
>>>>>>> b0f94993
    )
    # Use the barebones hf-transfer package for maximum download speeds. No progress bar, but expect 700MB/s.
    .pip_install("hf-transfer~=0.1")
    .env({"HF_HUB_ENABLE_HF_TRANSFER": "1"})
    .run_function(
        download_model_to_folder,
        secret=Secret.from_name("huggingface"),
        timeout=60 * 20,
    )
)

stub = Stub("example-vllm-inference", image=image)


# ## The model class
#
# The inference function is best represented with Modal's [class syntax](/docs/guide/lifecycle-functions) and the `__enter__` method.
# This enables us to load the model into memory just once every time a container starts up, and keep it cached
# on the GPU for each subsequent invocation of the function.
#
# The `vLLM` library allows the code to remain quite clean.
@stub.cls(gpu="A100", secret=Secret.from_name("huggingface"))
class Model:
    def __enter__(self):
        from vllm import LLM

        # Load the model. Tip: MPT models may require `trust_remote_code=true`.
        self.llm = LLM(MODEL_DIR)
<<<<<<< HEAD
        self.template = """"<s>[INST] <<SYS>>
=======
        self.template = """<s>[INST] <<SYS>>
>>>>>>> b0f94993
{system}
<</SYS>>

{user} [/INST] """

    @method()
    def generate(self, user_questions):
        from vllm import SamplingParams

        prompts = [
            self.template.format(system="", user=q) for q in user_questions
        ]
<<<<<<< HEAD

=======
>>>>>>> b0f94993
        sampling_params = SamplingParams(
            temperature=0.75,
            top_p=1,
            max_tokens=800,
            presence_penalty=1.15,
        )
        result = self.llm.generate(prompts, sampling_params)
        num_tokens = 0
        for output in result:
            num_tokens += len(output.outputs[0].token_ids)
            print(output.prompt, output.outputs[0].text, "\n\n", sep="")
        print(f"Generated {num_tokens} tokens")


# ## Run the model
# We define a [`local_entrypoint`](/docs/guide/apps#entrypoints-for-ephemeral-apps) to call our remote function
# sequentially for a list of inputs. You can run this locally with `modal run vllm_inference.py`.
@stub.local_entrypoint()
def main():
    model = Model()
    questions = [
        # Coding questions
        "Implement a Python function to compute the Fibonacci numbers.",
        "Write a Rust function that performs binary exponentiation.",
        "How do I allocate memory in C?",
        "What are the differences between Javascript and Python?",
        "How do I find invalid indices in Postgres?",
        "How can you implement a LRU (Least Recently Used) cache in Python?",
        "What approach would you use to detect and prevent race conditions in a multithreaded application?",
        "Can you explain how a decision tree algorithm works in machine learning?",
        "How would you design a simple key-value store database from scratch?",
        "How do you handle deadlock situations in concurrent programming?",
        "What is the logic behind the A* search algorithm, and where is it used?",
        "How can you design an efficient autocomplete system?",
        "What approach would you take to design a secure session management system in a web application?",
        "How would you handle collision in a hash table?",
        "How can you implement a load balancer for a distributed system?",
        # Literature
        "What is the fable involving a fox and grapes?",
        "Write a story in the style of James Joyce about a trip to the Australian outback in 2083, to see robots in the beautiful desert.",
        "Who does Harry turn into a balloon?",
        "Write a tale about a time-traveling historian who's determined to witness the most significant events in human history.",
        "Describe a day in the life of a secret agent who's also a full-time parent.",
        "Create a story about a detective who can communicate with animals.",
        "What is the most unusual thing about living in a city floating in the clouds?",
        "In a world where dreams are shared, what happens when a nightmare invades a peaceful dream?",
        "Describe the adventure of a lifetime for a group of friends who found a map leading to a parallel universe.",
        "Tell a story about a musician who discovers that their music has magical powers.",
        "In a world where people age backwards, describe the life of a 5-year-old man.",
        "Create a tale about a painter whose artwork comes to life every night.",
        "What happens when a poet's verses start to predict future events?",
        "Imagine a world where books can talk. How does a librarian handle them?",
        "Tell a story about an astronaut who discovered a planet populated by plants.",
        "Describe the journey of a letter traveling through the most sophisticated postal service ever.",
        "Write a tale about a chef whose food can evoke memories from the eater's past.",
        # History
        "What were the major contributing factors to the fall of the Roman Empire?",
        "How did the invention of the printing press revolutionize European society?",
        "What are the effects of quantitative easing?",
        "How did the Greek philosophers influence economic thought in the ancient world?",
        "What were the economic and philosophical factors that led to the fall of the Soviet Union?",
        "How did decolonization in the 20th century change the geopolitical map?",
        "What was the influence of the Khmer Empire on Southeast Asia's history and culture?",
        # Thoughtfulness
        "Describe the city of the future, considering advances in technology, environmental changes, and societal shifts.",
        "In a dystopian future where water is the most valuable commodity, how would society function?",
        "If a scientist discovers immortality, how could this impact society, economy, and the environment?",
        "What could be the potential implications of contact with an advanced alien civilization?",
        # Math
        "What is the product of 9 and 8?",
        "If a train travels 120 kilometers in 2 hours, what is its average speed?",
        "Think through this step by step. If the sequence a_n is defined by a_1 = 3, a_2 = 5, and a_n = a_(n-1) + a_(n-2) for n > 2, find a_6.",
        "Think through this step by step. Calculate the sum of an arithmetic series with first term 3, last term 35, and total terms 11.",
        "Think through this step by step. What is the area of a triangle with vertices at the points (1,2), (3,-4), and (-2,5)?",
        "Think through this step by step. Solve the following system of linear equations: 3x + 2y = 14, 5x - y = 15.",
        # Facts
        "Who was Emperor Norton I, and what was his significance in San Francisco's history?",
        "What is the Voynich manuscript, and why has it perplexed scholars for centuries?",
        "What was Project A119 and what were its objectives?",
        "What is the 'Dyatlov Pass incident' and why does it remain a mystery?",
        "What is the 'Emu War' that took place in Australia in the 1930s?",
        "What is the 'Phantom Time Hypothesis' proposed by Heribert Illig?",
        "Who was the 'Green Children of Woolpit' as per 12th-century English legend?",
        "What are 'zombie stars' in the context of astronomy?",
        "Who were the 'Dog-Headed Saint' and the 'Lion-Faced Saint' in medieval Christian traditions?",
        "What is the story of the 'Globsters', unidentified organic masses washed up on the shores?",
    ]
    model.generate.remote(questions)<|MERGE_RESOLUTION|>--- conflicted
+++ resolved
@@ -45,23 +45,16 @@
     os.makedirs(MODEL_DIR, exist_ok=True)
 
     snapshot_download(
-<<<<<<< HEAD
         BASE_MODEL,
         local_dir="/model",
-=======
-        "meta-llama/Llama-2-13b-chat-hf",
-        local_dir=MODEL_DIR,
->>>>>>> b0f94993
         token=os.environ["HUGGINGFACE_TOKEN"],
     )
 
 
-<<<<<<< HEAD
 MODEL_DIR = "/model"
 BASE_MODEL = "mistralai/Mistral-7B-Instruct-v0.1"
 
-=======
->>>>>>> b0f94993
+
 # ### Image definition
 # We’ll start from a Dockerhub image recommended by `vLLM`, upgrade the older
 # version of `torch` (from 1.14) to a new one specifically built for CUDA 11.8.
@@ -73,23 +66,11 @@
     .pip_install(
         "torch==2.0.1+cu118", index_url="https://download.pytorch.org/whl/cu118"
     )
-<<<<<<< HEAD
     .apt_install("git")
     # Download latest version of vLLM
     .run_commands(
         "git clone https://github.com/vllm-project/vllm.git",
         "cd vllm && pip install -e .",
-=======
-    # Pinned to 10/10/2023.
-    .pip_install(
-        # TODO: Point back upstream once
-        # https://github.com/vllm-project/vllm/pull/1239 is merged. We need it
-        # when installing from a SHA directly. We also need to install from a
-        # SHA directly to pick up https://github.com/vllm-project/vllm/pull/1290,
-        # which locks torch==2.0.1 (torch==2.1.0 is built using CUDA 12.1).
-        "vllm @ git+https://github.com/modal-labs/vllm.git@eed12117603bcece41d7ac0f10bcf7ece0fde2fc",
-        "typing-extensions==4.5.0",  # >=4.6 causes typing issues
->>>>>>> b0f94993
     )
     # Use the barebones hf-transfer package for maximum download speeds. No progress bar, but expect 700MB/s.
     .pip_install("hf-transfer~=0.1")
@@ -118,11 +99,7 @@
 
         # Load the model. Tip: MPT models may require `trust_remote_code=true`.
         self.llm = LLM(MODEL_DIR)
-<<<<<<< HEAD
         self.template = """"<s>[INST] <<SYS>>
-=======
-        self.template = """<s>[INST] <<SYS>>
->>>>>>> b0f94993
 {system}
 <</SYS>>
 
@@ -135,10 +112,7 @@
         prompts = [
             self.template.format(system="", user=q) for q in user_questions
         ]
-<<<<<<< HEAD
-
-=======
->>>>>>> b0f94993
+
         sampling_params = SamplingParams(
             temperature=0.75,
             top_p=1,
