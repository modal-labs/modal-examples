"This example originally contributed by @sandeeppatra96 and @patraxo on GitHub"
import logging
import tempfile
import traceback

import modal
import requests
from fastapi import HTTPException, Request, Response, status

logging.basicConfig(level=logging.INFO)
logger = logging.getLogger(__name__)

REPO_URL = "https://github.com/microsoft/TRELLIS.git"
MODEL_NAME = "JeffreyXiang/TRELLIS-image-large"
TRELLIS_DIR = "/trellis"
MINUTES = 60
HOURS = 60 * MINUTES

cuda_version = "12.2.0"
flavor = "devel"
os_version = "ubuntu22.04"
tag = f"{cuda_version}-{flavor}-{os_version}"


def clone_repository():
    import subprocess

    subprocess.run(
        ["git", "clone", "--recurse-submodules", REPO_URL, TRELLIS_DIR],
        check=True,
    )


# The specific version of torch==2.4.0 to circumvent the flash attention wheel build error

trellis_image = (
    modal.Image.from_registry(f"nvidia/cuda:{tag}", add_python="3.10")
    .apt_install(
        "git",
        "ffmpeg",
        "cmake",
        "clang",
        "build-essential",
        "libgl1-mesa-glx",
        "libglib2.0-0",
        "libgomp1",
        "libxrender1",
        "libxext6",
        "ninja-build",
    )
    .pip_install("packaging", "ninja", "torch==2.4.0", "wheel", "setuptools")
    .env(
        {
            # "MAX_JOBS": "16", # in case flash attention takes more time to build
            "HF_HUB_ENABLE_HF_TRANSFER": "1",
            "CC": "clang",
            "CXX": "clang++",
            "CUDAHOSTCXX": "clang++",
            "CUDA_HOME": "/usr/local/cuda-12.2",
            "CPATH": "/usr/local/cuda-12.2/targets/x86_64-linux/include",
            "LIBRARY_PATH": "/usr/local/cuda-12.2/targets/x86_64-linux/lib64",
            "LD_LIBRARY_PATH": "/usr/local/cuda-12.2/targets/x86_64-linux/lib64",
            "CFLAGS": "-Wno-narrowing",
            "CXXFLAGS": "-Wno-narrowing",
            "ATTN_BACKEND": "flash-attn",  # or 'xformers'
            "SPCONV_ALGO": "native",  # or 'auto'
        }
    )
    .pip_install("flash-attn==2.6.3", extra_options="--no-build-isolation")
    .pip_install(
        "git+https://github.com/EasternJournalist/utils3d.git@9a4eb15e4021b67b12c460c7057d642626897ec8",
        "numpy",
        "pillow",
        "imageio",
        "onnxruntime",
        "trimesh",
        "safetensors",
        "easydict",
        "scipy",
        "tqdm",
        "einops",
        "xformers",
        "hf_transfer",
        "opencv-python-headless",
        "largesteps",
        "spconv-cu118",
        "rembg",
        "torchvision",
        "imageio-ffmpeg",
        "xatlas",
        "pyvista",
        "pymeshfix",
        "igraph",
        "git+https://github.com/NVIDIAGameWorks/kaolin.git",
        "https://huggingface.co/spaces/JeffreyXiang/TRELLIS/resolve/main/wheels/nvdiffrast-0.3.3-cp310-cp310-linux_x86_64.whl",
        # "git+https://github.com/NVlabs/nvdiffrast.git", # build failed
        "huggingface-hub",
        "https://github.com/camenduru/wheels/releases/download/3090/diso-0.1.4-cp310-cp310-linux_x86_64.whl",
        "https://huggingface.co/spaces/JeffreyXiang/TRELLIS/resolve/main/wheels/diff_gaussian_rasterization-0.0.0-cp310-cp310-linux_x86_64.whl",
    )
    .pip_install("fastapi[standard]==0.115.6")
    .entrypoint([])
    .run_function(clone_repository)
)

app = modal.App(name="example-trellis-3d")

cache_dir = "/cache"
cache_vol = modal.Volume.from_name("hf-hub-cache")


@app.cls(
<<<<<<< HEAD
    image=trellis_image.env({"HF_HUB_CACHE": cache_dir}),
    gpu=modal.gpu.L4(count=1),
=======
    image=trellis_image.env({"HF_HUB_CACHE_DIR": cache_dir}),
    gpu="L4",
>>>>>>> 7fefd0e5
    timeout=1 * HOURS,
    container_idle_timeout=1 * MINUTES,
    volumes={cache_dir: cache_vol},
)
class Model:
    @modal.enter()
    def initialize(self):
        import sys

        sys.path.append(TRELLIS_DIR)

        from trellis.pipelines import TrellisImageTo3DPipeline

        try:
            self.pipe = TrellisImageTo3DPipeline.from_pretrained(MODEL_NAME)
            self.pipe.cuda()
            logger.info("TRELLIS model initialized successfully")
        except Exception as e:
            error_msg = f"Error during model initialization: {str(e)}"
            logger.error(error_msg)
            logger.error(f"Traceback: {traceback.format_exc()}")
            raise

    def process_image(
        self,
        image_url: str,
        simplify: float,
        texture_size: int,
        sparse_sampling_steps: int,
        sparse_sampling_cfg: float,
        slat_sampling_steps: int,
        slat_sampling_cfg: int,
        seed: int,
        output_format: str,
    ):
        import io
        import os

        from PIL import Image

        try:
            response = requests.get(image_url)
            if response.status_code != 200:
                raise HTTPException(
                    status_code=status.HTTP_400_BAD_REQUEST,
                    detail="Failed to download image from provided URL",
                )

            image = Image.open(io.BytesIO(response.content))

            logger.info("Starting model inference...")
            outputs = self.pipe.run(
                image,
                seed=seed,
                sparse_structure_sampler_params={
                    "steps": sparse_sampling_steps,
                    "cfg_strength": sparse_sampling_cfg,
                },
                slat_sampler_params={
                    "steps": slat_sampling_steps,
                    "cfg_strength": slat_sampling_cfg,
                },
            )
            logger.info("Model inference completed successfully")

            if output_format == "glb":
                from trellis.utils import postprocessing_utils

                glb = postprocessing_utils.to_glb(
                    outputs["gaussian"][0],
                    outputs["mesh"][0],
                    simplify=simplify,
                    texture_size=texture_size,
                )

                temp_glb = tempfile.NamedTemporaryFile(
                    suffix=".glb", delete=False
                )
                temp_path = temp_glb.name
                logger.info(f"Exporting mesh to: {temp_path}")
                glb.export(temp_path)
                temp_glb.close()

                try:
                    with open(temp_path, "rb") as file:
                        content = file.read()
                        if os.path.exists(temp_path):
                            os.unlink(temp_path)
                            logger.info("Temp file cleaned up")
                        return Response(
                            content=content,
                            media_type="model/gltf-binary",
                            headers={
                                "Content-Disposition": "attachment; filename=output.glb",
                            },
                        )
                except Exception as e:
                    if os.path.exists(temp_path):
                        os.unlink(temp_path)
                    raise e

            else:
                raise HTTPException(
                    status_code=status.HTTP_400_BAD_REQUEST,
                    detail=f"Unsupported output format: {output_format}",
                )

        except Exception as e:
            error_msg = f"Error during processing: {str(e)}"
            logger.error(error_msg)
            logger.error(f"Traceback: {traceback.format_exc()}")
            raise HTTPException(
                status_code=status.HTTP_500_INTERNAL_SERVER_ERROR,
                detail=error_msg,
            )

    @modal.web_endpoint(method="GET", docs=True)
    async def generate(
        self,
        request: Request,
        image_url: str,
        simplify: float = 0.95,
        texture_size: int = 1024,
        sparse_sampling_steps: int = 12,
        sparse_sampling_cfg: float = 7.5,
        slat_sampling_steps: int = 12,
        slat_sampling_cfg: int = 3,
        seed: int = 42,
        output_format: str = "glb",
    ):
        return self.process_image(
            image_url,
            simplify,
            texture_size,
            sparse_sampling_steps,
            sparse_sampling_cfg,
            slat_sampling_steps,
            slat_sampling_cfg,
            seed,
            output_format,
        )<|MERGE_RESOLUTION|>--- conflicted
+++ resolved
@@ -110,13 +110,8 @@
 
 
 @app.cls(
-<<<<<<< HEAD
     image=trellis_image.env({"HF_HUB_CACHE": cache_dir}),
-    gpu=modal.gpu.L4(count=1),
-=======
-    image=trellis_image.env({"HF_HUB_CACHE_DIR": cache_dir}),
     gpu="L4",
->>>>>>> 7fefd0e5
     timeout=1 * HOURS,
     container_idle_timeout=1 * MINUTES,
     volumes={cache_dir: cache_vol},
